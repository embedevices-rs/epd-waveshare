[package]
authors = ["Christoph Groß <caemor@mailbox.org>"]
categories = ["embedded", "hardware-support", "no-std"]
description = "An embedded-hal based driver for ePaper displays from Waveshare formerly published as eink-waveshare-rs"
documentation = "https://docs.rs/epd-waveshare"
homepage = "https://github.com/caemor/epd-waveshare"
keywords = ["ePaper", "Display", "epd", "eink"]
license = "ISC"
name = "epd-waveshare"
readme = "README.md"
repository = "https://github.com/Caemor/epd-waveshare.git"
version = "0.3.2"
edition = "2018"

[badges]
# travis-ci = { repository = "caemor/epd-waveshare" }

[dependencies]
embedded-graphics = { version = "0.6.0", optional = true}
embedded-hal = {version = "0.2.3", features = ["unproven"]}

[dev-dependencies]
linux-embedded-hal = "0.3"
embedded-hal-mock = "0.7"

[features]
<<<<<<< HEAD
default = ["epd1in54", "epd1in54b", "epd2in9", "epd2in9b", "epd4in2", "epd7in5", "epd7in5_v2", "graphics"]

graphics = ["embedded-graphics"]
epd1in54 = []
epd1in54b = []
epd2in9 = []
epd2in9b = []
epd4in2 = []
epd7in5 = []
epd7in5_v2 = []
# offers an alternative fast full lut for type_a displays, but the refresh isnt as clean looking
type_a_alternative_faster_lut = []

[dependencies.embedded-graphics]
optional = true
version = "0.5.2"
=======
default = ["graphics"]

graphics = ["embedded-graphics"]
>>>>>>> c62ee899

# Offers an alternative fast full lut for type_a displays, but the refreshed screen isnt as clean looking
type_a_alternative_faster_lut = []<|MERGE_RESOLUTION|>--- conflicted
+++ resolved
@@ -24,28 +24,9 @@
 embedded-hal-mock = "0.7"
 
 [features]
-<<<<<<< HEAD
-default = ["epd1in54", "epd1in54b", "epd2in9", "epd2in9b", "epd4in2", "epd7in5", "epd7in5_v2", "graphics"]
-
-graphics = ["embedded-graphics"]
-epd1in54 = []
-epd1in54b = []
-epd2in9 = []
-epd2in9b = []
-epd4in2 = []
-epd7in5 = []
-epd7in5_v2 = []
-# offers an alternative fast full lut for type_a displays, but the refresh isnt as clean looking
-type_a_alternative_faster_lut = []
-
-[dependencies.embedded-graphics]
-optional = true
-version = "0.5.2"
-=======
 default = ["graphics"]
 
 graphics = ["embedded-graphics"]
->>>>>>> c62ee899
 
 # Offers an alternative fast full lut for type_a displays, but the refreshed screen isnt as clean looking
 type_a_alternative_faster_lut = []